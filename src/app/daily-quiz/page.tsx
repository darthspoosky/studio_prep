
"use client";

import { Button } from "@/components/ui/button";
import { Card, CardContent, CardDescription, CardFooter, CardHeader, CardTitle } from "@/components/ui/card";
import { Label } from "@/components/ui/label";
import { Select, SelectContent, SelectItem, SelectTrigger, SelectValue } from "@/components/ui/select";
import Footer from "@/components/landing/footer";
import Header from "@/components/layout/header";
import Link from "next/link";
<<<<<<< HEAD
import { ArrowLeft, Loader2, Target, Flame, CheckCircle, XCircle } from "lucide-react";
import { useEffect, useState } from "react";
=======
import { ArrowLeft, Loader2, Target, Flame, Timer, Award, Brain, Zap, 
         BookOpen, ChevronRight, CheckCircle, XCircle, HelpCircle, 
         BarChart4, Calendar, RefreshCcw } from "lucide-react";
import { useEffect, useState, useCallback } from "react";
>>>>>>> ac23c445
import { useToast } from "@/hooks/use-toast";
import { Progress } from "@/components/ui/progress";
import { useAuth } from "@/contexts/AuthContext";
import { useRouter } from "next/navigation";
<<<<<<< HEAD
import { getRandomPrelimsQuestions, type PrelimsQuestionWithContext } from "@/services/historyService";
import { saveQuizAttempt } from "@/services/quizAttemptsService";
import { cn } from "@/lib/utils";

type QuizState = "config" | "loading" | "active" | "results";

const FormattedQuestion = ({ text }: { text: string }) => {
    const lines = text.split('\n').filter(line => line.trim() !== '');
    if (lines.length <= 1) {
        return <p className="font-semibold leading-relaxed text-foreground">{text}</p>;
    }
    const firstStatementIndex = lines.findIndex(line => /^\d+\.\s/.test(line.trim()));
    if (firstStatementIndex === -1) {
        return <p className="font-semibold leading-relaxed text-foreground" style={{ whiteSpace: 'pre-line' }}>{text}</p>;
    }
    const preamble = lines.slice(0, firstStatementIndex).join('\n');
    let lastStatementIndex = firstStatementIndex;
    for (let i = firstStatementIndex + 1; i < lines.length; i++) {
        if (/^\d+\.\s/.test(lines[i].trim())) {
            lastStatementIndex = i;
        } else {
            break; 
        }
    }
    const statements = lines.slice(firstStatementIndex, lastStatementIndex + 1);
    const conclusion = lines.slice(lastStatementIndex + 1).join('\n');
    return (
        <div className="font-semibold leading-relaxed text-foreground">
            {preamble && <p className="mb-3" style={{ whiteSpace: 'pre-line' }}>{preamble}</p>}
            <ol className="list-decimal list-inside space-y-2 my-3">
                {statements.map((stmt, index) => (
                    <li key={index} className="pl-2">{stmt.trim().replace(/^\d+\.\s/, '')}</li>
                ))}
            </ol>
            {conclusion && <p className="mt-3" style={{ whiteSpace: 'pre-line' }}>{conclusion}</p>}
        </div>
    );
};

=======
import { Tabs, TabsContent, TabsList, TabsTrigger } from "@/components/ui/tabs";
import { cn } from "@/lib/utils";
import { motion, AnimatePresence } from "framer-motion";
import { Badge } from "@/components/ui/badge";
import { ScrollArea } from "@/components/ui/scroll-area";
import { RadioGroup, RadioGroupItem } from "@/components/ui/radio-group";
import { Dialog, DialogContent, DialogDescription, DialogHeader, DialogTitle } from "@/components/ui/dialog";
import { getUserQuizStats } from '@/services/quizAttemptsService';
import { getUserQuizStreak, createQuizSession, submitQuizAnswer, completeQuizSession, QuizSession as ServiceQuizSession } from '@/services/dailyQuizService';
import { incrementToolUsage } from '@/services/usageService';
import type { MCQ } from "@/ai/flows/daily-quiz-flow";

// Define the types that might be missing
interface QuizAttempt {
  id: string;
  userId: string;
  questionId: string;
  selectedAnswer: string;
  isCorrect: boolean;
  createdAt: Date;
}

interface UsageStats {
  newspaperAnalysis?: number;
  mockInterview?: number;
  dailyQuiz?: number;
  writingPractice?: number;
}

interface QuizQuestion {
  id: string;
  question: string;
  options: Array<{
    text: string;
    correct: boolean;
  }>;
  explanation: string;
  subject: string;
  difficulty: number;
}

interface QuizSession {
  id: string;
  userId: string;
  questions: QuizQuestion[];
  subject: string;
  difficulty: string;
  completed: boolean;
  score?: number;
  createdAt: Date;
}

interface QuizStreak {
  currentStreak: number;
  longestStreak: number;
  lastQuizDate: Date | null;
}

interface UserQuizStats {
  totalAttempted: number;
  totalCorrect: number;
  accuracy: number;
}

// Constants for quiz configuration
const SUBJECTS = [
  { value: 'general-studies', label: 'General Studies (Polity, History, Geo)' },
  { value: 'quantitative-aptitude', label: 'Quantitative Aptitude (CSAT)' },
  { value: 'reasoning', label: 'Logical Reasoning & Data Interpretation' },
  { value: 'english', label: 'English & Comprehension' },
  { value: 'current-affairs', label: 'Current Affairs & GK' },
];

const DIFFICULTY_LEVELS = [
  { value: "easy", label: "Easy" }, 
  { value: "medium", label: "Medium" },
  { value: "hard", label: "Hard" },
  { value: "adaptive", label: "Adaptive (AI)" },
];

const QUESTION_COUNTS = [
  { value: "5", label: "5" },
  { value: "10", label: "10" },
  { value: "15", label: "15" },
  { value: "20", label: "20" },
];

// Enums for quiz states
enum QuizState {
  CONFIG = 'CONFIG',
  LOADING = 'LOADING',
  ACTIVE = 'ACTIVE',
  RESULTS = 'RESULTS',
  ERROR = 'ERROR'
}

// Question timer component
function QuestionTimer({ seconds, onComplete }: { seconds: number, onComplete: () => void }) {
  const [timeLeft, setTimeLeft] = useState(seconds);
  
  useEffect(() => {
    if (timeLeft <= 0) {
      onComplete();
      return;
    }
    
    const timer = setTimeout(() => {
      setTimeLeft(prev => prev - 1);
    }, 1000);
    
    return () => clearTimeout(timer);
  }, [timeLeft, onComplete]);
  
  const percentage = (timeLeft / seconds) * 100;
  
  return (
    <div className="flex items-center gap-2 mb-4">
      <Timer className="h-4 w-4 text-primary" />
      <Progress value={percentage} className="w-full" />
      <span className="text-sm font-medium">{timeLeft}s</span>
    </div>
  );
}
>>>>>>> ac23c445

export default function DailyQuizPage() {
  const { user, loading: authLoading } = useAuth();
  const router = useRouter();
  const { toast } = useToast();
  
  // Quiz configuration state
  const [subject, setSubject] = useState<string>('general-studies');
  const [difficulty, setDifficulty] = useState<string>('medium');
  const [numQuestions, setNumQuestions] = useState<string>('10');
  const [difficultyLevel, setDifficultyLevel] = useState<number>(2); // medium = 2
  
  // Quiz session state
  const [quizState, setQuizState] = useState<QuizState>(QuizState.CONFIG);
  const [quizSession, setQuizSession] = useState<ServiceQuizSession | null>(null);
  const [currentQuestionIndex, setCurrentQuestionIndex] = useState(0);
  const [selectedAnswer, setSelectedAnswer] = useState<string>("");
  const [answers, setAnswers] = useState<Record<number, { selected: string, correct: boolean }>>({});
  const [showExplanation, setShowExplanation] = useState(false);
  const [streakData, setStreakData] = useState<QuizStreak>({ currentStreak: 0, longestStreak: 0, lastQuizDate: null });
  const [quizStats, setQuizStats] = useState<UserQuizStats>({ totalAttempted: 0, totalCorrect: 0, accuracy: 0 });
  const [usageData, setUsageData] = useState<UsageStats>({ newspaperAnalysis: 0, mockInterview: 0, dailyQuiz: 0, writingPractice: 0 });
  const [isResultsDialogOpen, setIsResultsDialogOpen] = useState(false);

  // Load user stats when the component mounts
  useEffect(() => {
    if (user?.uid) {
      const fetchStats = async () => {
        try {
          const stats = await getUserQuizStats(user.uid);
          setQuizStats(stats);
          
          const streak = await getUserQuizStreak(user.uid);
          setStreakData({
            currentStreak: streak.currentStreak,
            longestStreak: streak.longestStreak,
            lastQuizDate: streak.lastQuizDate,
          });
        } catch (error) {
          console.error("Error fetching user stats:", error);
        }
      };
      
      fetchStats();
    }
  }, [user]);

<<<<<<< HEAD
  const [quizState, setQuizState] = useState<QuizState>("config");
  const [questions, setQuestions] = useState<PrelimsQuestionWithContext[]>([]);
  const [currentQuestionIndex, setCurrentQuestionIndex] = useState(0);
  const [selectedAnswer, setSelectedAnswer] = useState<string | null>(null);
  const [isAnswered, setIsAnswered] = useState(false);
  const [score, setScore] = useState(0);
  const [numQuestions, setNumQuestions] = useState("5");

=======
  // Redirect to login if not authenticated
>>>>>>> ac23c445
  useEffect(() => {
    if (!authLoading && !user) {
      router.push('/login');
    }
<<<<<<< HEAD
  }, [user, authLoading, router]);

  const handleStartQuiz = async () => {
    if (!user) return;
    setQuizState("loading");
    try {
      const fetchedQuestions = await getRandomPrelimsQuestions(user.uid, parseInt(numQuestions));
      if (fetchedQuestions.length < parseInt(numQuestions)) {
        toast({
          variant: "destructive",
          title: "Not enough questions!",
          description: `We could only find ${fetchedQuestions.length} questions. Please analyze more articles to build your question bank.`,
        });
        if (fetchedQuestions.length === 0) {
            setQuizState("config");
            return;
        }
      }
      setQuestions(fetchedQuestions);
      setScore(0);
      setCurrentQuestionIndex(0);
      setSelectedAnswer(null);
      setIsAnswered(false);
      setQuizState("active");
    } catch (error) {
      console.error(error);
      toast({
        variant: "destructive",
        title: "Failed to start quiz",
        description: "Could not fetch questions. Please try again.",
      });
      setQuizState("config");
    }
  };
  
  const handleAnswerSelect = (optionText: string) => {
    if (isAnswered) return;
  
    const currentQuestion = questions[currentQuestionIndex];
    const isCorrect = currentQuestion.options.find(o => o.text === optionText)?.correct || false;

    if (isCorrect) {
      setScore(s => s + 1);
    }
    
    setSelectedAnswer(optionText);
    setIsAnswered(true);

    if (user) {
      saveQuizAttempt(user.uid, currentQuestion.historyId, currentQuestion.question, optionText, isCorrect, currentQuestion.subject, currentQuestion.difficulty);
    }
  };

  const handleNextQuestion = () => {
    if (currentQuestionIndex < questions.length - 1) {
      setCurrentQuestionIndex(i => i + 1);
      setSelectedAnswer(null);
      setIsAnswered(false);
    } else {
      setQuizState("results");
    }
  };
  
  const resetQuiz = () => {
      setQuizState("config");
      setQuestions([]);
  };

  if (authLoading || !user) {
    return null;
  }
  
  const currentQuestion = questions[currentQuestionIndex];

  return (
    <div className="flex flex-col min-h-screen bg-gray-50 dark:bg-gray-900">
      <Header />
      <main className="flex-1 container mx-auto px-4 py-24 sm:py-32 flex items-center justify-center">
        {quizState === 'config' && (
             <Card className="w-full max-w-lg glassmorphic shadow-2xl shadow-primary/10">
                <CardHeader className="text-center">
                    <h1 className="font-headline text-4xl font-bold tracking-tighter">Daily Quiz</h1>
                    <p className="text-muted-foreground mt-2">Sharpen your knowledge with quick, adaptive quizzes.</p>
                </CardHeader>
                <CardContent className="space-y-6">
                    <div className="space-y-2">
                        <Label htmlFor="num-questions">Number of Questions</Label>
                        <Select value={numQuestions} onValueChange={setNumQuestions}>
                            <SelectTrigger id="num-questions">
                                <SelectValue placeholder="Select number of questions" />
                            </SelectTrigger>
                            <SelectContent>
                                <SelectItem value="5">5</SelectItem>
                                <SelectItem value="10">10</SelectItem>
                                <SelectItem value="15">15</SelectItem>
                                <SelectItem value="20">20</SelectItem>
                            </SelectContent>
                        </Select>
                    </div>
                     <p className="text-xs text-muted-foreground text-center">Questions are randomly selected from your analysis history.</p>
                </CardContent>
                <CardFooter>
                    <Button size="lg" className="w-full" onClick={handleStartQuiz}>
                        Start Quiz
                    </Button>
                </CardFooter>
            </Card>
        )}

        {quizState === 'loading' && (
             <Card className="w-full max-w-lg glassmorphic shadow-2xl shadow-primary/10 text-center p-12">
                <Loader2 className="h-12 w-12 mx-auto animate-spin text-primary" />
                <h2 className="mt-4 font-headline text-2xl">Preparing Your Quiz...</h2>
                <p className="text-muted-foreground">Fetching questions from your history.</p>
            </Card>
        )}

        {quizState === 'active' && currentQuestion && (
            <Card className="w-full max-w-2xl glassmorphic shadow-2xl shadow-primary/10">
                <CardHeader>
                    <Progress value={(currentQuestionIndex + 1) / questions.length * 100} className="mb-4" />
                    <CardTitle>Question {currentQuestionIndex + 1} of {questions.length}</CardTitle>
                </CardHeader>
                <CardContent>
                    <FormattedQuestion text={currentQuestion.question} />
                    <div className="grid grid-cols-1 gap-3 mt-6">
                        {currentQuestion.options.map((option, index) => {
                            const isSelected = selectedAnswer === option.text;
                            const isCorrect = option.correct;
                            return (
                                <Button
                                key={index}
                                variant="outline"
                                onClick={() => handleAnswerSelect(option.text)}
                                disabled={isAnswered}
                                className={cn(
                                    "justify-start text-left h-auto py-3 px-4 whitespace-normal",
                                    isAnswered && (isCorrect ? "border-green-500 bg-green-500/10 hover:bg-green-500/20" : isSelected ? "border-red-500 bg-red-500/10 hover:bg-red-500/20" : "")
                                )}
                                >
                                    {isAnswered && (isCorrect ? <CheckCircle className="mr-2 text-green-500"/> : isSelected ? <XCircle className="mr-2 text-red-500"/> : <div className="w-6 mr-2"></div>)}
                                    {option.text}
                                </Button>
                            )
                        })}
                    </div>
                </CardContent>
                <CardFooter>
                    <Button onClick={handleNextQuestion} disabled={!isAnswered}>
                        {currentQuestionIndex < questions.length - 1 ? "Next Question" : "Finish Quiz"}
                    </Button>
                </CardFooter>
            </Card>
        )}
        
        {quizState === 'results' && (
             <Card className="w-full max-w-lg glassmorphic shadow-2xl shadow-primary/10 text-center p-8">
                <CardHeader>
                    <CardTitle className="font-headline text-3xl">Quiz Complete!</CardTitle>
                    <CardDescription>Here's how you did.</CardDescription>
                </CardHeader>
                <CardContent className="space-y-4">
                    <div className="text-6xl font-bold text-primary">{score} / {questions.length}</div>
                    <p className="text-xl font-medium">Your Accuracy: {Math.round((score / questions.length) * 100)}%</p>
                </CardContent>
                <CardFooter className="flex flex-col sm:flex-row gap-2 justify-center">
                    <Button onClick={resetQuiz} size="lg">Take Another Quiz</Button>
                    <Button asChild variant="outline" size="lg">
                        <Link href="/dashboard">Back to Dashboard</Link>
                    </Button>
                </CardFooter>
            </Card>
        )}
=======
  }, [user, loading, router]);
  
  // Handler for starting a new quiz
  const handleStartQuiz = async () => {
    // Validation
    if (!subject || !difficulty || !numQuestions) {
      toast({
        title: "Missing Information",
        description: "Please select a subject, difficulty level, and number of questions.",
        variant: "destructive",
      });
      return;
    }
    
    try {
      setQuizState(QuizState.LOADING);
      
      // Record tool usage for this attempt
      if (user?.uid) {
        await incrementToolUsage(user.uid, "dailyQuiz");
      }
      
      // Create a new quiz session
      const session = await createQuizSession(
        user!.uid,
        subject,
        difficulty, // Use string difficulty as the API expects
        parseInt(numQuestions, 10) // Convert numQuestions to number
      );
      
      setQuizSession(session as ServiceQuizSession);
      setCurrentQuestionIndex(0);
      setAnswers({});
      setSelectedAnswer("");
      setShowExplanation(false);
      
      // Set usage data for tracking
      if (session.questions[0]) {
        setUsageData({
          ...usageData,
          dailyQuiz: session.questions.reduce((acc, q) => acc + (q.explanation?.length || 0) / 4, 0),
        });
      }
      
      setQuizState(QuizState.ACTIVE);
    } catch (error) {
      console.error("Error starting quiz:", error);
      toast({
        title: "Error",
        description: "Failed to generate quiz questions. Please try again.",
        variant: "destructive",
      });
      setQuizState(QuizState.ERROR);
    }
  };
  
  // Record a correct or incorrect answer
  const handleAnswerQuestion = async (selectedOption: string) => {
    if (!quizSession || currentQuestionIndex >= quizSession.questions.length) return;

    const currentQuestion = quizSession.questions[currentQuestionIndex];
    const correctOption = currentQuestion.options.find((opt: { text: string; correct: boolean }) => opt.correct);
    const isCorrect = correctOption?.text === selectedOption;

    // Update answers state
    setAnswers((prev: Record<number, { selected: string, correct: boolean }>) => ({
      ...prev,
      [currentQuestionIndex]: {
        selected: selectedOption,
        correct: isCorrect
      }
    }));
    
    try {
      // Save answer to database
      if (quizSession.id && user?.uid) {
        await submitQuizAnswer(
          user.uid, // First parameter should be userId
          quizSession.id,
          currentQuestionIndex,
          selectedOption
        );
      }
    } catch (error) {
      console.error("Error saving answer:", error);
    }
    
    setSelectedAnswer(selectedOption);
    setShowExplanation(true);
  };
  
  // Handler for moving to the next question
  const handleNextQuestion = () => {
    if (!quizSession) return;
    
    if (currentQuestionIndex < quizSession.questions.length - 1) {
      setCurrentQuestionIndex(prev => prev + 1);
      setSelectedAnswer("");
      setShowExplanation(false);
    } else {
      // Quiz completed
      completeQuiz();
    }
  };
  
  // Handler for completing the quiz
  const completeQuiz = async () => {
    if (!quizSession?.id) return;
    
    // Calculate score
    const correctAnswers = Object.values(answers).filter(a => a.correct).length;
    const score = Math.round((correctAnswers / Object.keys(answers).length) * 100);
    
    try {
      await completeQuizSession(quizSession.id, score);
      
      // Update quiz session with score
      setQuizSession(prev => prev ? {
        ...prev,
        completed: true,
        score
      } : null);
      
      setQuizState(QuizState.RESULTS);
      setIsResultsDialogOpen(true);
      
      // Refresh stats
      if (user?.uid) {
        const stats = await getUserQuizStats(user.uid);
        setQuizStats(stats);
        
        const streak = await getUserQuizStreak(user.uid);
        setStreakData({
          currentStreak: streak.currentStreak,
          longestStreak: streak.longestStreak,
          lastQuizDate: streak.lastQuizDate,
        });
      }
    } catch (error) {
      console.error("Error completing quiz:", error);
      toast({
        title: "Error",
        description: "Failed to save quiz results. Your progress may not be recorded.",
        variant: "destructive",
      });
    }
  };
  
  // Reset the quiz to configuration state
  const resetQuiz = () => {
    setQuizState(QuizState.CONFIG);
    setQuizSession(null);
    setCurrentQuestionIndex(0);
    setSelectedAnswer("");
    setAnswers({});
    setShowExplanation(false);
    setIsResultsDialogOpen(false);
  };
  
  // When user selects a difficulty level
  const handleDifficultyChange = (value: string) => {
    setDifficulty(value);
  };

  // When user selects a number of questions
  const handleQuestionCountChange = (value: string) => {
    setNumQuestions(value);
  };

  // Render functions for each quiz state
  const renderLoadingState = () => {
    return (
      <Card className="glassmorphic shadow-2xl shadow-primary/10 max-w-3xl mx-auto">
        <CardContent className="pt-10 pb-10">
          <div className="flex flex-col items-center justify-center space-y-4">
            <Loader2 className="h-12 w-12 animate-spin text-primary" />
            <h3 className="text-xl font-semibold">Generating your quiz</h3>
            <p className="text-muted-foreground">This may take a moment...</p>
          </div>
        </CardContent>
      </Card>
    );
  };
  
  const renderActiveState = () => {
    if (!quizSession) return null;
    
    const currentQuestion = quizSession.questions[currentQuestionIndex];
    if (!currentQuestion) return null;
    
    return (
          <div className="max-w-4xl mx-auto">
            <Card className="glassmorphic shadow-2xl shadow-primary/10">
              <CardHeader>
                <div className="flex items-center justify-between">
                  <Badge variant="outline" className="mb-2">
                    {currentQuestion.subject}
                  </Badge>
                  <Badge variant="outline" className="mb-2">
                    Difficulty: {currentQuestion.difficulty}/10
                  </Badge>
                </div>
                <div className="flex items-center justify-between">
                  <span className="text-sm text-muted-foreground">
                    Question {currentQuestionIndex + 1} of {quizSession.questions.length}
                  </span>
                  <div className="flex items-center">
                    <Progress 
                      value={((currentQuestionIndex + 1) / quizSession.questions.length) * 100} 
                      className="w-32 h-2"
                    />
                  </div>
                </div>
              </CardHeader>
              
              <CardContent className="pt-4">
                {/* Question text */}
                <div className="mb-8">
                  <h3 className="text-xl font-semibold mb-4">{currentQuestion.question}</h3>
                  
                  {/* Options */}
                  <RadioGroup 
                    value={selectedAnswer} 
                    onValueChange={showExplanation ? undefined : handleAnswerQuestion}
                    className="space-y-3"
                  >
                    {currentQuestion.options.map((option: { text: string; correct: boolean }, idx: number) => {
                      const isSelected = selectedAnswer === option.text;
                      const isCorrect = option.correct;
                      const showResult = showExplanation;
                      
                      let optionClassName = "relative border-2 rounded-lg p-4 cursor-pointer transition-all";
                      
                      if (showResult) {
                        if (isSelected) {
                          optionClassName += isCorrect 
                            ? " border-green-500 bg-green-50 dark:bg-green-900/20" 
                            : " border-red-500 bg-red-50 dark:bg-red-900/20";
                        } else if (isCorrect) {
                          optionClassName += " border-green-500 bg-green-50 dark:bg-green-900/20";
                        } else {
                          optionClassName += " opacity-50";
                        }
                      } else {
                        optionClassName += isSelected 
                          ? " border-primary" 
                          : " border-muted-foreground/20 hover:border-muted-foreground/50";
                      }
                      
                      return (
                        <div key={idx} className={optionClassName}>
                          <RadioGroupItem 
                            value={option.text} 
                            id={`option-${idx}`} 
                            className="absolute left-4 top-4"
                            disabled={showExplanation}
                          />
                          <label 
                            htmlFor={`option-${idx}`} 
                            className="pl-7 block cursor-pointer"
                          >
                            {option.text}
                          </label>
                          
                          {/* Show correct/incorrect icons when explanation is visible */}
                          {showResult && (
                            <div className="absolute right-4 top-4">
                              {isCorrect ? (
                                <CheckCircle className="h-5 w-5 text-green-500" />
                              ) : isSelected ? (
                                <XCircle className="h-5 w-5 text-red-500" />
                              ) : null}
                            </div>
                          )}
                        </div>
                      );
                    })}
                  </RadioGroup>
                </div>
                
                {/* Explanation */}
                <AnimatePresence>
                  {showExplanation && currentQuestion.explanation && (
                    <motion.div 
                      initial={{ opacity: 0, height: 0 }}
                      animate={{ opacity: 1, height: "auto" }}
                      exit={{ opacity: 0, height: 0 }}
                      transition={{ duration: 0.3 }}
                      className="mt-6"
                    >
                      <Card>
                        <CardHeader className="py-3">
                          <CardTitle className="text-base flex items-center">
                            <Brain className="mr-2 h-4 w-4" /> Explanation
                          </CardTitle>
                        </CardHeader>
                        <CardContent className="pt-2 text-sm">
                          <p className="text-muted-foreground">{currentQuestion.explanation}</p>
                        </CardContent>
                      </Card>
                    </motion.div>
                  )}
                </AnimatePresence>
              </CardContent>
              
              <CardFooter className="flex justify-between">
                <Button 
                  variant="outline"
                  onClick={resetQuiz}
                >
                  Quit Quiz
                </Button>
                
                {showExplanation ? (
                  <Button onClick={handleNextQuestion}>
                    {currentQuestionIndex < quizSession.questions.length - 1 ? (
                      <>Next Question <ChevronRight className="ml-2 h-4 w-4" /></>
                    ) : (
                      <>Complete Quiz <CheckCircle className="ml-2 h-4 w-4" /></>
                    )}
                  </Button>
                ) : (
                  <Button 
                    variant="ghost" 
                    disabled={!selectedAnswer}
                    onClick={() => setShowExplanation(true)}
                  >
                    Check Answer
                  </Button>
                )}
              </CardFooter>
            </Card>
          </div>
        );
  };
  
  const renderResultsState = () => {
    if (!quizSession) return null;
    
    const totalQuestions = quizSession.questions.length;
    const correctAnswers = Object.values(answers).filter(a => a.correct).length;
    const scorePercentage = Math.round((correctAnswers / totalQuestions) * 100);
    
    return (
          <Card className="glassmorphic shadow-2xl shadow-primary/10 max-w-3xl mx-auto">
            <CardHeader>
              <CardTitle className="text-center">
                <span className="animate-gradient-anim bg-[length:200%_auto] bg-gradient-to-r from-primary via-accent to-pink-500 bg-clip-text text-transparent">
                  Quiz Results
                </span>
              </CardTitle>
            </CardHeader>
            <CardContent>
              <div className="flex flex-col items-center justify-center space-y-8">
                <div className="relative w-48 h-48">
                  <div className="absolute inset-0 flex items-center justify-center">
                    <span className="text-5xl font-bold">{scorePercentage}%</span>
                  </div>
                  <svg className="w-full h-full" viewBox="0 0 100 100">
                    <circle 
                      cx="50" cy="50" r="45" 
                      fill="none" 
                      stroke="#e2e8f0" 
                      strokeWidth="8"
                    />
                    <circle 
                      cx="50" cy="50" r="45" 
                      fill="none" 
                      stroke="currentColor" 
                      strokeWidth="8"
                      strokeDasharray="283"
                      strokeDashoffset={283 - (283 * scorePercentage) / 100}
                      className="text-primary transform -rotate-90 origin-center"
                    />
                  </svg>
                </div>
                
                <div className="grid grid-cols-2 gap-4 w-full max-w-md">
                  <div className="bg-muted/50 p-4 rounded-lg text-center">
                    <p className="text-2xl font-bold">{correctAnswers}</p>
                    <p className="text-sm text-muted-foreground">Correct</p>
                  </div>
                  <div className="bg-muted/50 p-4 rounded-lg text-center">
                    <p className="text-2xl font-bold">{totalQuestions - correctAnswers}</p>
                    <p className="text-sm text-muted-foreground">Incorrect</p>
                  </div>
                  <div className="bg-muted/50 p-4 rounded-lg text-center">
                    <p className="text-2xl font-bold">{quizSession.difficulty}</p>
                    <p className="text-sm text-muted-foreground">Difficulty</p>
                  </div>
                  <div className="bg-muted/50 p-4 rounded-lg text-center">
                    <p className="text-2xl font-bold">{totalQuestions}</p>
                    <p className="text-sm text-muted-foreground">Questions</p>
                  </div>
                </div>
              </div>
            </CardContent>
            <CardFooter className="flex justify-center gap-4">
              <Button variant="outline" onClick={resetQuiz}>
                <RefreshCcw className="mr-2 h-4 w-4" /> New Quiz
              </Button>
              <Button onClick={() => setIsResultsDialogOpen(true)}>
                <BarChart4 className="mr-2 h-4 w-4" /> View Analysis
              </Button>
            </CardFooter>
          </Card>
        );
  };

  const renderErrorState = () => {
    return (
      <Card className="glassmorphic shadow-2xl shadow-primary/10 max-w-3xl mx-auto">
        <CardContent className="pt-10 pb-10">
          <div className="flex flex-col items-center justify-center space-y-4 text-center">
            <XCircle className="h-12 w-12 text-red-500" />
            <h3 className="text-xl font-semibold">Something went wrong</h3>
            <p className="text-muted-foreground max-w-md">
              We couldn&apos;t generate your quiz questions. This might be due to a network issue or our AI service being temporarily unavailable.
            </p>
            <Button onClick={resetQuiz}>Try Again</Button>
          </div>
        </CardContent>
      </Card>
    );
  };
  
  const renderConfigState = () => {
    return (
          <div className="grid grid-cols-1 lg:grid-cols-3 gap-8 items-start">
            {/* Left Column: Quiz Configuration */}
            <div className="lg:col-span-2">
              <Card className="glassmorphic shadow-2xl shadow-primary/10">
                <CardHeader>
                  <CardTitle>Set Up Your Quiz</CardTitle>
                  <CardDescription>Customize your quiz to focus on what you need.</CardDescription>
                </CardHeader>
                <CardContent className="space-y-6">
                  <div className="space-y-2">
                    <Label htmlFor="subject">Subject</Label>
                    <Select value={subject} onValueChange={setSubject}>
                      <SelectTrigger id="subject">
                        <SelectValue placeholder="Select a subject" />
                      </SelectTrigger>
                      <SelectContent>
                        {SUBJECTS.map(item => (
                          <SelectItem key={item.value} value={item.value}>{item.label}</SelectItem>
                        ))}
                      </SelectContent>
                    </Select>
                  </div>
                  <div className="space-y-2">
                    <Label htmlFor="num-questions">Number of Questions</Label>
                    <Select value={numQuestions} onValueChange={setNumQuestions}>
                      <SelectTrigger id="num-questions">
                        <SelectValue placeholder="Select number of questions" />
                      </SelectTrigger>
                      <SelectContent>
                        {QUESTION_COUNTS.map(item => (
                          <SelectItem key={item.value} value={item.value}>{item.label}</SelectItem>
                        ))}
                      </SelectContent>
                    </Select>
                  </div>
                  <div className="space-y-2">
                    <Label htmlFor="difficulty">Difficulty Level</Label>
                    <Select
                      value={difficulty}
                      onValueChange={handleDifficultyChange}
                    >
                      <SelectTrigger id="difficulty">
                        <SelectValue placeholder="Select a difficulty level" />
                      </SelectTrigger>
                      <SelectContent>
                        {DIFFICULTY_LEVELS.map(item => (
                          <SelectItem key={item.value} value={item.value}>{item.label}</SelectItem>
                        ))}
                      </SelectContent>
                    </Select>
                  </div>
                </CardContent>
                <CardFooter>
                  <Button size="lg" className="w-full" onClick={handleStartQuiz} disabled={quizState === QuizState.LOADING as QuizState}>
                    {quizState === QuizState.LOADING as QuizState ? (
                      <>
                        <Loader2 className="mr-2 h-4 w-4 animate-spin" />
                        Preparing Quiz...
                      </>
                    ) : (
                      <>Start Quiz</>
                    )}
                  </Button>
                </CardFooter>
              </Card>
            </div>
            {/* Right Column: Stats */}
            <div className="lg:col-span-1">
              <Card className="glassmorphic shadow-2xl shadow-primary/10">
                <CardHeader>
                  <CardTitle>Your Progress</CardTitle>
                  <CardDescription>Keep track of your stats.</CardDescription>
                </CardHeader>
                <CardContent className="space-y-6">
                  <div className="flex items-center">
                    <Flame className="w-5 h-5 text-primary mr-3"/>
                    <span className="font-medium">Daily Streak</span>
                    <span className="ml-auto font-bold text-lg">{streakData.currentStreak} Days</span>
                  </div>
                   <div className="flex items-center">
                    <Target className="w-5 h-5 text-primary mr-3"/>
                    <span className="font-medium">Overall Accuracy</span>
                    <span className="ml-auto font-bold text-lg">{quizStats.accuracy}%</span>
                  </div>
                  <div>
                    <Label className="text-sm font-medium mb-2 block">Weekly Goal</Label>
                    <div className="flex items-center gap-3">
                      <Progress value={(quizStats.totalAttempted / 10) * 100} className="w-full" />
                      <span className="text-sm font-semibold">{quizStats.totalAttempted}/10</span>
                    </div>
                  </div>
                </CardContent>
              </Card>
            </div>
          </div>
        );
  };
  
  // Main render switch that calls the appropriate render function
  const renderQuizContent = () => {
    switch (quizState) {
      case QuizState.LOADING:
        return renderLoadingState();
      case QuizState.ACTIVE:
        return renderActiveState();
      case QuizState.RESULTS:
        return renderResultsState();
      case QuizState.ERROR:
        return renderErrorState();
      case QuizState.CONFIG:
      default:
        return renderConfigState();
    }
  };
  
  // Results dialog for detailed question review
  const ResultsDialog = () => {
    if (!quizSession) return null;
    
    return (
      <Dialog open={isResultsDialogOpen} onOpenChange={setIsResultsDialogOpen}>
        <DialogContent className="max-w-4xl max-h-[80vh] overflow-hidden flex flex-col">
          <DialogHeader>
            <DialogTitle>Detailed Quiz Analysis</DialogTitle>
          </DialogHeader>
          <ScrollArea className="flex-1 pr-6 -mr-6">
            <div className="space-y-6 pb-6">
              {quizSession.questions.map((question: any, idx: number) => {
                const answer = answers[idx];
                const isAnswered = !!answer;
                const isCorrect = answer?.correct;
                
                return (
                  <Card key={idx} className={cn(
                    "overflow-hidden border-l-4",
                    isAnswered 
                      ? isCorrect 
                        ? "border-l-green-500" 
                        : "border-l-red-500"
                      : "border-l-yellow-500"
                  )}>
                    <CardHeader className="py-3 px-4">
                      <div className="flex items-center justify-between">
                        <Badge variant="outline">
                          Question {idx + 1}
                        </Badge>
                        {isAnswered && (
                          <Badge variant={isCorrect ? "outline" : "destructive"}>
                            {isCorrect ? "Correct" : "Incorrect"}
                          </Badge>
                        )}
                      </div>
                    </CardHeader>
                    <CardContent className="py-2 px-4">
                      <p className="font-medium mb-3">{question.question}</p>
                      
                      <div className="space-y-2 mb-4">
                        {question.options.map((option: { text: string; correct: boolean }, optIdx: number) => {
                          let optionClass = "pl-3 border-l-2 py-1";
                          
                          if (answer?.selected === option.text) {
                            optionClass += option.correct 
                              ? " border-green-500" 
                              : " border-red-500";
                          } else if (option.correct) {
                            optionClass += " border-green-500";
                          } else {
                            optionClass += " border-gray-200 dark:border-gray-700";
                          }
                          
                          return (
                            <div key={optIdx} className={optionClass}>
                              {option.text}
                              {option.correct && (
                                <CheckCircle className="inline-block ml-2 h-4 w-4 text-green-500" />
                              )}
                            </div>
                          );
                        })}
                      </div>
                      
                      <div className="text-sm text-muted-foreground mt-3 pt-3 border-t">
                        <p><strong>Explanation:</strong> {question.explanation}</p>
                      </div>
                    </CardContent>
                  </Card>
                );
              })}
            </div>
          </ScrollArea>
        </DialogContent>
      </Dialog>
    );
  };

  return (
    <div className="flex flex-col min-h-screen bg-gray-50 dark:bg-gray-900">
      <Header />
      <main className="flex-1 container mx-auto px-4 py-24 sm:py-32">
        <Link href="/dashboard" className="inline-flex items-center text-sm text-muted-foreground hover:text-primary transition-colors mb-8">
          <ArrowLeft className="mr-2 h-4 w-4" />
          Back to Dashboard
        </Link>
        
        <div className="text-center mb-16">
          <h1 className="font-headline text-4xl sm:text-5xl font-bold tracking-tighter">
            <span className="animate-gradient-anim bg-[length:200%_auto] bg-gradient-to-r from-primary via-accent to-pink-500 bg-clip-text text-transparent">
              Daily Quiz
            </span>
          </h1>
          <p className="text-muted-foreground mt-4 max-w-2xl mx-auto text-lg">
            Sharpen your knowledge with quick, adaptive quizzes tailored to your exam and progress.
          </p>
        </div>

        {renderQuizContent()}
        <ResultsDialog />
>>>>>>> ac23c445
      </main>
      <Footer />
    </div>
  );
}<|MERGE_RESOLUTION|>--- conflicted
+++ resolved
@@ -8,20 +8,14 @@
 import Footer from "@/components/landing/footer";
 import Header from "@/components/layout/header";
 import Link from "next/link";
-<<<<<<< HEAD
-import { ArrowLeft, Loader2, Target, Flame, CheckCircle, XCircle } from "lucide-react";
-import { useEffect, useState } from "react";
-=======
-import { ArrowLeft, Loader2, Target, Flame, Timer, Award, Brain, Zap, 
+import { ArrowLeft, Loader2, Target, Flame, CheckCircle, XCircle, Timer, Award, Brain, Zap, 
          BookOpen, ChevronRight, CheckCircle, XCircle, HelpCircle, 
          BarChart4, Calendar, RefreshCcw } from "lucide-react";
 import { useEffect, useState, useCallback } from "react";
->>>>>>> ac23c445
 import { useToast } from "@/hooks/use-toast";
 import { Progress } from "@/components/ui/progress";
 import { useAuth } from "@/contexts/AuthContext";
 import { useRouter } from "next/navigation";
-<<<<<<< HEAD
 import { getRandomPrelimsQuestions, type PrelimsQuestionWithContext } from "@/services/historyService";
 import { saveQuizAttempt } from "@/services/quizAttemptsService";
 import { cn } from "@/lib/utils";
@@ -61,7 +55,6 @@
     );
 };
 
-=======
 import { Tabs, TabsContent, TabsList, TabsTrigger } from "@/components/ui/tabs";
 import { cn } from "@/lib/utils";
 import { motion, AnimatePresence } from "framer-motion";
@@ -185,12 +178,19 @@
     </div>
   );
 }
->>>>>>> ac23c445
 
 export default function DailyQuizPage() {
   const { user, loading: authLoading } = useAuth();
   const router = useRouter();
   const { toast } = useToast();
+
+  const [quizState, setQuizState] = useState<QuizState>("config");
+  const [questions, setQuestions] = useState<PrelimsQuestionWithContext[]>([]);
+  const [currentQuestionIndex, setCurrentQuestionIndex] = useState(0);
+  const [selectedAnswer, setSelectedAnswer] = useState<string | null>(null);
+  const [isAnswered, setIsAnswered] = useState(false);
+  const [score, setScore] = useState(0);
+  const [numQuestions, setNumQuestions] = useState("5");
   
   // Quiz configuration state
   const [subject, setSubject] = useState<string>('general-studies');
@@ -233,23 +233,11 @@
     }
   }, [user]);
 
-<<<<<<< HEAD
-  const [quizState, setQuizState] = useState<QuizState>("config");
-  const [questions, setQuestions] = useState<PrelimsQuestionWithContext[]>([]);
-  const [currentQuestionIndex, setCurrentQuestionIndex] = useState(0);
-  const [selectedAnswer, setSelectedAnswer] = useState<string | null>(null);
-  const [isAnswered, setIsAnswered] = useState(false);
-  const [score, setScore] = useState(0);
-  const [numQuestions, setNumQuestions] = useState("5");
-
-=======
   // Redirect to login if not authenticated
->>>>>>> ac23c445
   useEffect(() => {
     if (!authLoading && !user) {
       router.push('/login');
     }
-<<<<<<< HEAD
   }, [user, authLoading, router]);
 
   const handleStartQuiz = async () => {
@@ -277,799 +265,129 @@
     } catch (error) {
       console.error(error);
       toast({
-        variant: "destructive",
-        title: "Failed to start quiz",
-        description: "Could not fetch questions. Please try again.",
+        title: "Coming Soon!",
+        description: "The daily quiz feature is under development. Stay tuned!",
       });
-      setQuizState("config");
-    }
-  };
-  
-  const handleAnswerSelect = (optionText: string) => {
-    if (isAnswered) return;
-  
-    const currentQuestion = questions[currentQuestionIndex];
-    const isCorrect = currentQuestion.options.find(o => o.text === optionText)?.correct || false;
-
-    if (isCorrect) {
-      setScore(s => s + 1);
-    }
-    
-    setSelectedAnswer(optionText);
-    setIsAnswered(true);
-
-    if (user) {
-      saveQuizAttempt(user.uid, currentQuestion.historyId, currentQuestion.question, optionText, isCorrect, currentQuestion.subject, currentQuestion.difficulty);
-    }
-  };
-
-  const handleNextQuestion = () => {
-    if (currentQuestionIndex < questions.length - 1) {
-      setCurrentQuestionIndex(i => i + 1);
-      setSelectedAnswer(null);
-      setIsAnswered(false);
-    } else {
-      setQuizState("results");
-    }
-  };
-  
-  const resetQuiz = () => {
-      setQuizState("config");
-      setQuestions([]);
-  };
-
-  if (authLoading || !user) {
+      setIsLoading(false);
+    }, 1000);
+  };  const [isLoading, setIsLoading] = useState(false);
+
+  useEffect(() => {
+    if (!authLoading && !user) {
+
+  if (loading || !user) {
     return null;
   }
-  
-  const currentQuestion = questions[currentQuestionIndex];
-
-  return (
-    <div className="flex flex-col min-h-screen bg-gray-50 dark:bg-gray-900">
-      <Header />
-      <main className="flex-1 container mx-auto px-4 py-24 sm:py-32 flex items-center justify-center">
-        {quizState === 'config' && (
-             <Card className="w-full max-w-lg glassmorphic shadow-2xl shadow-primary/10">
-                <CardHeader className="text-center">
-                    <h1 className="font-headline text-4xl font-bold tracking-tighter">Daily Quiz</h1>
-                    <p className="text-muted-foreground mt-2">Sharpen your knowledge with quick, adaptive quizzes.</p>
-                </CardHeader>
-                <CardContent className="space-y-6">
-                    <div className="space-y-2">
-                        <Label htmlFor="num-questions">Number of Questions</Label>
-                        <Select value={numQuestions} onValueChange={setNumQuestions}>
-                            <SelectTrigger id="num-questions">
-                                <SelectValue placeholder="Select number of questions" />
-                            </SelectTrigger>
-                            <SelectContent>
-                                <SelectItem value="5">5</SelectItem>
-                                <SelectItem value="10">10</SelectItem>
-                                <SelectItem value="15">15</SelectItem>
-                                <SelectItem value="20">20</SelectItem>
-                            </SelectContent>
-                        </Select>
-                    </div>
-                     <p className="text-xs text-muted-foreground text-center">Questions are randomly selected from your analysis history.</p>
-                </CardContent>
-                <CardFooter>
-                    <Button size="lg" className="w-full" onClick={handleStartQuiz}>
-                        Start Quiz
-                    </Button>
-                </CardFooter>
-            </Card>
-        )}
-
-        {quizState === 'loading' && (
-             <Card className="w-full max-w-lg glassmorphic shadow-2xl shadow-primary/10 text-center p-12">
-                <Loader2 className="h-12 w-12 mx-auto animate-spin text-primary" />
-                <h2 className="mt-4 font-headline text-2xl">Preparing Your Quiz...</h2>
-                <p className="text-muted-foreground">Fetching questions from your history.</p>
-            </Card>
-        )}
-
-        {quizState === 'active' && currentQuestion && (
-            <Card className="w-full max-w-2xl glassmorphic shadow-2xl shadow-primary/10">
-                <CardHeader>
-                    <Progress value={(currentQuestionIndex + 1) / questions.length * 100} className="mb-4" />
-                    <CardTitle>Question {currentQuestionIndex + 1} of {questions.length}</CardTitle>
-                </CardHeader>
-                <CardContent>
-                    <FormattedQuestion text={currentQuestion.question} />
-                    <div className="grid grid-cols-1 gap-3 mt-6">
-                        {currentQuestion.options.map((option, index) => {
-                            const isSelected = selectedAnswer === option.text;
-                            const isCorrect = option.correct;
-                            return (
-                                <Button
-                                key={index}
-                                variant="outline"
-                                onClick={() => handleAnswerSelect(option.text)}
-                                disabled={isAnswered}
-                                className={cn(
-                                    "justify-start text-left h-auto py-3 px-4 whitespace-normal",
-                                    isAnswered && (isCorrect ? "border-green-500 bg-green-500/10 hover:bg-green-500/20" : isSelected ? "border-red-500 bg-red-500/10 hover:bg-red-500/20" : "")
-                                )}
-                                >
-                                    {isAnswered && (isCorrect ? <CheckCircle className="mr-2 text-green-500"/> : isSelected ? <XCircle className="mr-2 text-red-500"/> : <div className="w-6 mr-2"></div>)}
-                                    {option.text}
-                                </Button>
-                            )
-                        })}
-                    </div>
-                </CardContent>
-                <CardFooter>
-                    <Button onClick={handleNextQuestion} disabled={!isAnswered}>
-                        {currentQuestionIndex < questions.length - 1 ? "Next Question" : "Finish Quiz"}
-                    </Button>
-                </CardFooter>
-            </Card>
-        )}
-        
-        {quizState === 'results' && (
-             <Card className="w-full max-w-lg glassmorphic shadow-2xl shadow-primary/10 text-center p-8">
-                <CardHeader>
-                    <CardTitle className="font-headline text-3xl">Quiz Complete!</CardTitle>
-                    <CardDescription>Here's how you did.</CardDescription>
-                </CardHeader>
-                <CardContent className="space-y-4">
-                    <div className="text-6xl font-bold text-primary">{score} / {questions.length}</div>
-                    <p className="text-xl font-medium">Your Accuracy: {Math.round((score / questions.length) * 100)}%</p>
-                </CardContent>
-                <CardFooter className="flex flex-col sm:flex-row gap-2 justify-center">
-                    <Button onClick={resetQuiz} size="lg">Take Another Quiz</Button>
-                    <Button asChild variant="outline" size="lg">
-                        <Link href="/dashboard">Back to Dashboard</Link>
-                    </Button>
-                </CardFooter>
-            </Card>
-        )}
-=======
-  }, [user, loading, router]);
-  
-  // Handler for starting a new quiz
-  const handleStartQuiz = async () => {
-    // Validation
-    if (!subject || !difficulty || !numQuestions) {
-      toast({
-        title: "Missing Information",
-        description: "Please select a subject, difficulty level, and number of questions.",
-        variant: "destructive",
-      });
-      return;
-    }
-    
-    try {
-      setQuizState(QuizState.LOADING);
-      
-      // Record tool usage for this attempt
-      if (user?.uid) {
-        await incrementToolUsage(user.uid, "dailyQuiz");
-      }
-      
-      // Create a new quiz session
-      const session = await createQuizSession(
-        user!.uid,
-        subject,
-        difficulty, // Use string difficulty as the API expects
-        parseInt(numQuestions, 10) // Convert numQuestions to number
-      );
-      
-      setQuizSession(session as ServiceQuizSession);
-      setCurrentQuestionIndex(0);
-      setAnswers({});
-      setSelectedAnswer("");
-      setShowExplanation(false);
-      
-      // Set usage data for tracking
-      if (session.questions[0]) {
-        setUsageData({
-          ...usageData,
-          dailyQuiz: session.questions.reduce((acc, q) => acc + (q.explanation?.length || 0) / 4, 0),
-        });
-      }
-      
-      setQuizState(QuizState.ACTIVE);
-    } catch (error) {
-      console.error("Error starting quiz:", error);
-      toast({
-        title: "Error",
-        description: "Failed to generate quiz questions. Please try again.",
-        variant: "destructive",
-      });
-      setQuizState(QuizState.ERROR);
-    }
-  };
-  
-  // Record a correct or incorrect answer
-  const handleAnswerQuestion = async (selectedOption: string) => {
-    if (!quizSession || currentQuestionIndex >= quizSession.questions.length) return;
-
-    const currentQuestion = quizSession.questions[currentQuestionIndex];
-    const correctOption = currentQuestion.options.find((opt: { text: string; correct: boolean }) => opt.correct);
-    const isCorrect = correctOption?.text === selectedOption;
-
-    // Update answers state
-    setAnswers((prev: Record<number, { selected: string, correct: boolean }>) => ({
-      ...prev,
-      [currentQuestionIndex]: {
-        selected: selectedOption,
-        correct: isCorrect
-      }
-    }));
-    
-    try {
-      // Save answer to database
-      if (quizSession.id && user?.uid) {
-        await submitQuizAnswer(
-          user.uid, // First parameter should be userId
-          quizSession.id,
-          currentQuestionIndex,
-          selectedOption
-        );
-      }
-    } catch (error) {
-      console.error("Error saving answer:", error);
-    }
-    
-    setSelectedAnswer(selectedOption);
-    setShowExplanation(true);
-  };
-  
-  // Handler for moving to the next question
-  const handleNextQuestion = () => {
-    if (!quizSession) return;
-    
-    if (currentQuestionIndex < quizSession.questions.length - 1) {
-      setCurrentQuestionIndex(prev => prev + 1);
-      setSelectedAnswer("");
-      setShowExplanation(false);
-    } else {
-      // Quiz completed
-      completeQuiz();
-    }
-  };
-  
-  // Handler for completing the quiz
-  const completeQuiz = async () => {
-    if (!quizSession?.id) return;
-    
-    // Calculate score
-    const correctAnswers = Object.values(answers).filter(a => a.correct).length;
-    const score = Math.round((correctAnswers / Object.keys(answers).length) * 100);
-    
-    try {
-      await completeQuizSession(quizSession.id, score);
-      
-      // Update quiz session with score
-      setQuizSession(prev => prev ? {
-        ...prev,
-        completed: true,
-        score
-      } : null);
-      
-      setQuizState(QuizState.RESULTS);
-      setIsResultsDialogOpen(true);
-      
-      // Refresh stats
-      if (user?.uid) {
-        const stats = await getUserQuizStats(user.uid);
-        setQuizStats(stats);
-        
-        const streak = await getUserQuizStreak(user.uid);
-        setStreakData({
-          currentStreak: streak.currentStreak,
-          longestStreak: streak.longestStreak,
-          lastQuizDate: streak.lastQuizDate,
-        });
-      }
-    } catch (error) {
-      console.error("Error completing quiz:", error);
-      toast({
-        title: "Error",
-        description: "Failed to save quiz results. Your progress may not be recorded.",
-        variant: "destructive",
-      });
-    }
-  };
-  
-  // Reset the quiz to configuration state
-  const resetQuiz = () => {
-    setQuizState(QuizState.CONFIG);
-    setQuizSession(null);
-    setCurrentQuestionIndex(0);
-    setSelectedAnswer("");
-    setAnswers({});
-    setShowExplanation(false);
-    setIsResultsDialogOpen(false);
-  };
-  
-  // When user selects a difficulty level
-  const handleDifficultyChange = (value: string) => {
-    setDifficulty(value);
-  };
-
-  // When user selects a number of questions
-  const handleQuestionCountChange = (value: string) => {
-    setNumQuestions(value);
-  };
-
-  // Render functions for each quiz state
-  const renderLoadingState = () => {
-    return (
-      <Card className="glassmorphic shadow-2xl shadow-primary/10 max-w-3xl mx-auto">
-        <CardContent className="pt-10 pb-10">
-          <div className="flex flex-col items-center justify-center space-y-4">
-            <Loader2 className="h-12 w-12 animate-spin text-primary" />
-            <h3 className="text-xl font-semibold">Generating your quiz</h3>
-            <p className="text-muted-foreground">This may take a moment...</p>
-          </div>
-        </CardContent>
-      </Card>
-    );
-  };
-  
-  const renderActiveState = () => {
-    if (!quizSession) return null;
-    
-    const currentQuestion = quizSession.questions[currentQuestionIndex];
-    if (!currentQuestion) return null;
-    
-    return (
-          <div className="max-w-4xl mx-auto">
-            <Card className="glassmorphic shadow-2xl shadow-primary/10">
-              <CardHeader>
-                <div className="flex items-center justify-between">
-                  <Badge variant="outline" className="mb-2">
-                    {currentQuestion.subject}
-                  </Badge>
-                  <Badge variant="outline" className="mb-2">
-                    Difficulty: {currentQuestion.difficulty}/10
-                  </Badge>
-                </div>
-                <div className="flex items-center justify-between">
-                  <span className="text-sm text-muted-foreground">
-                    Question {currentQuestionIndex + 1} of {quizSession.questions.length}
-                  </span>
-                  <div className="flex items-center">
-                    <Progress 
-                      value={((currentQuestionIndex + 1) / quizSession.questions.length) * 100} 
-                      className="w-32 h-2"
-                    />
-                  </div>
-                </div>
-              </CardHeader>
-              
-              <CardContent className="pt-4">
-                {/* Question text */}
-                <div className="mb-8">
-                  <h3 className="text-xl font-semibold mb-4">{currentQuestion.question}</h3>
-                  
-                  {/* Options */}
-                  <RadioGroup 
-                    value={selectedAnswer} 
-                    onValueChange={showExplanation ? undefined : handleAnswerQuestion}
-                    className="space-y-3"
-                  >
-                    {currentQuestion.options.map((option: { text: string; correct: boolean }, idx: number) => {
-                      const isSelected = selectedAnswer === option.text;
-                      const isCorrect = option.correct;
-                      const showResult = showExplanation;
-                      
-                      let optionClassName = "relative border-2 rounded-lg p-4 cursor-pointer transition-all";
-                      
-                      if (showResult) {
-                        if (isSelected) {
-                          optionClassName += isCorrect 
-                            ? " border-green-500 bg-green-50 dark:bg-green-900/20" 
-                            : " border-red-500 bg-red-50 dark:bg-red-900/20";
-                        } else if (isCorrect) {
-                          optionClassName += " border-green-500 bg-green-50 dark:bg-green-900/20";
-                        } else {
-                          optionClassName += " opacity-50";
-                        }
-                      } else {
-                        optionClassName += isSelected 
-                          ? " border-primary" 
-                          : " border-muted-foreground/20 hover:border-muted-foreground/50";
-                      }
-                      
-                      return (
-                        <div key={idx} className={optionClassName}>
-                          <RadioGroupItem 
-                            value={option.text} 
-                            id={`option-${idx}`} 
-                            className="absolute left-4 top-4"
-                            disabled={showExplanation}
-                          />
-                          <label 
-                            htmlFor={`option-${idx}`} 
-                            className="pl-7 block cursor-pointer"
-                          >
-                            {option.text}
-                          </label>
-                          
-                          {/* Show correct/incorrect icons when explanation is visible */}
-                          {showResult && (
-                            <div className="absolute right-4 top-4">
-                              {isCorrect ? (
-                                <CheckCircle className="h-5 w-5 text-green-500" />
-                              ) : isSelected ? (
-                                <XCircle className="h-5 w-5 text-red-500" />
-                              ) : null}
-                            </div>
-                          )}
-                        </div>
-                      );
-                    })}
-                  </RadioGroup>
-                </div>
-                
-                {/* Explanation */}
-                <AnimatePresence>
-                  {showExplanation && currentQuestion.explanation && (
-                    <motion.div 
-                      initial={{ opacity: 0, height: 0 }}
-                      animate={{ opacity: 1, height: "auto" }}
-                      exit={{ opacity: 0, height: 0 }}
-                      transition={{ duration: 0.3 }}
-                      className="mt-6"
-                    >
-                      <Card>
-                        <CardHeader className="py-3">
-                          <CardTitle className="text-base flex items-center">
-                            <Brain className="mr-2 h-4 w-4" /> Explanation
-                          </CardTitle>
-                        </CardHeader>
-                        <CardContent className="pt-2 text-sm">
-                          <p className="text-muted-foreground">{currentQuestion.explanation}</p>
-                        </CardContent>
-                      </Card>
-                    </motion.div>
-                  )}
-                </AnimatePresence>
-              </CardContent>
-              
-              <CardFooter className="flex justify-between">
-                <Button 
-                  variant="outline"
-                  onClick={resetQuiz}
-                >
-                  Quit Quiz
-                </Button>
-                
-                {showExplanation ? (
-                  <Button onClick={handleNextQuestion}>
-                    {currentQuestionIndex < quizSession.questions.length - 1 ? (
-                      <>Next Question <ChevronRight className="ml-2 h-4 w-4" /></>
-                    ) : (
-                      <>Complete Quiz <CheckCircle className="ml-2 h-4 w-4" /></>
-                    )}
-                  </Button>
-                ) : (
-                  <Button 
-                    variant="ghost" 
-                    disabled={!selectedAnswer}
-                    onClick={() => setShowExplanation(true)}
-                  >
-                    Check Answer
-                  </Button>
-                )}
-              </CardFooter>
-            </Card>
-          </div>
-        );
-  };
-  
-  const renderResultsState = () => {
-    if (!quizSession) return null;
-    
-    const totalQuestions = quizSession.questions.length;
-    const correctAnswers = Object.values(answers).filter(a => a.correct).length;
-    const scorePercentage = Math.round((correctAnswers / totalQuestions) * 100);
-    
-    return (
-          <Card className="glassmorphic shadow-2xl shadow-primary/10 max-w-3xl mx-auto">
-            <CardHeader>
-              <CardTitle className="text-center">
-                <span className="animate-gradient-anim bg-[length:200%_auto] bg-gradient-to-r from-primary via-accent to-pink-500 bg-clip-text text-transparent">
-                  Quiz Results
-                </span>
-              </CardTitle>
-            </CardHeader>
-            <CardContent>
-              <div className="flex flex-col items-center justify-center space-y-8">
-                <div className="relative w-48 h-48">
-                  <div className="absolute inset-0 flex items-center justify-center">
-                    <span className="text-5xl font-bold">{scorePercentage}%</span>
-                  </div>
-                  <svg className="w-full h-full" viewBox="0 0 100 100">
-                    <circle 
-                      cx="50" cy="50" r="45" 
-                      fill="none" 
-                      stroke="#e2e8f0" 
-                      strokeWidth="8"
-                    />
-                    <circle 
-                      cx="50" cy="50" r="45" 
-                      fill="none" 
-                      stroke="currentColor" 
-                      strokeWidth="8"
-                      strokeDasharray="283"
-                      strokeDashoffset={283 - (283 * scorePercentage) / 100}
-                      className="text-primary transform -rotate-90 origin-center"
-                    />
-                  </svg>
-                </div>
-                
-                <div className="grid grid-cols-2 gap-4 w-full max-w-md">
-                  <div className="bg-muted/50 p-4 rounded-lg text-center">
-                    <p className="text-2xl font-bold">{correctAnswers}</p>
-                    <p className="text-sm text-muted-foreground">Correct</p>
-                  </div>
-                  <div className="bg-muted/50 p-4 rounded-lg text-center">
-                    <p className="text-2xl font-bold">{totalQuestions - correctAnswers}</p>
-                    <p className="text-sm text-muted-foreground">Incorrect</p>
-                  </div>
-                  <div className="bg-muted/50 p-4 rounded-lg text-center">
-                    <p className="text-2xl font-bold">{quizSession.difficulty}</p>
-                    <p className="text-sm text-muted-foreground">Difficulty</p>
-                  </div>
-                  <div className="bg-muted/50 p-4 rounded-lg text-center">
-                    <p className="text-2xl font-bold">{totalQuestions}</p>
-                    <p className="text-sm text-muted-foreground">Questions</p>
-                  </div>
-                </div>
-              </div>
-            </CardContent>
-            <CardFooter className="flex justify-center gap-4">
-              <Button variant="outline" onClick={resetQuiz}>
-                <RefreshCcw className="mr-2 h-4 w-4" /> New Quiz
-              </Button>
-              <Button onClick={() => setIsResultsDialogOpen(true)}>
-                <BarChart4 className="mr-2 h-4 w-4" /> View Analysis
-              </Button>
-            </CardFooter>
-          </Card>
-        );
-  };
-
-  const renderErrorState = () => {
-    return (
-      <Card className="glassmorphic shadow-2xl shadow-primary/10 max-w-3xl mx-auto">
-        <CardContent className="pt-10 pb-10">
-          <div className="flex flex-col items-center justify-center space-y-4 text-center">
-            <XCircle className="h-12 w-12 text-red-500" />
-            <h3 className="text-xl font-semibold">Something went wrong</h3>
-            <p className="text-muted-foreground max-w-md">
-              We couldn&apos;t generate your quiz questions. This might be due to a network issue or our AI service being temporarily unavailable.
-            </p>
-            <Button onClick={resetQuiz}>Try Again</Button>
-          </div>
-        </CardContent>
-      </Card>
-    );
-  };
-  
-  const renderConfigState = () => {
-    return (
-          <div className="grid grid-cols-1 lg:grid-cols-3 gap-8 items-start">
-            {/* Left Column: Quiz Configuration */}
-            <div className="lg:col-span-2">
-              <Card className="glassmorphic shadow-2xl shadow-primary/10">
-                <CardHeader>
-                  <CardTitle>Set Up Your Quiz</CardTitle>
-                  <CardDescription>Customize your quiz to focus on what you need.</CardDescription>
-                </CardHeader>
-                <CardContent className="space-y-6">
-                  <div className="space-y-2">
-                    <Label htmlFor="subject">Subject</Label>
-                    <Select value={subject} onValueChange={setSubject}>
-                      <SelectTrigger id="subject">
-                        <SelectValue placeholder="Select a subject" />
-                      </SelectTrigger>
-                      <SelectContent>
-                        {SUBJECTS.map(item => (
-                          <SelectItem key={item.value} value={item.value}>{item.label}</SelectItem>
-                        ))}
-                      </SelectContent>
-                    </Select>
-                  </div>
-                  <div className="space-y-2">
-                    <Label htmlFor="num-questions">Number of Questions</Label>
-                    <Select value={numQuestions} onValueChange={setNumQuestions}>
-                      <SelectTrigger id="num-questions">
-                        <SelectValue placeholder="Select number of questions" />
-                      </SelectTrigger>
-                      <SelectContent>
-                        {QUESTION_COUNTS.map(item => (
-                          <SelectItem key={item.value} value={item.value}>{item.label}</SelectItem>
-                        ))}
-                      </SelectContent>
-                    </Select>
-                  </div>
-                  <div className="space-y-2">
-                    <Label htmlFor="difficulty">Difficulty Level</Label>
-                    <Select
-                      value={difficulty}
-                      onValueChange={handleDifficultyChange}
-                    >
-                      <SelectTrigger id="difficulty">
-                        <SelectValue placeholder="Select a difficulty level" />
-                      </SelectTrigger>
-                      <SelectContent>
-                        {DIFFICULTY_LEVELS.map(item => (
-                          <SelectItem key={item.value} value={item.value}>{item.label}</SelectItem>
-                        ))}
-                      </SelectContent>
-                    </Select>
-                  </div>
-                </CardContent>
-                <CardFooter>
-                  <Button size="lg" className="w-full" onClick={handleStartQuiz} disabled={quizState === QuizState.LOADING as QuizState}>
-                    {quizState === QuizState.LOADING as QuizState ? (
-                      <>
-                        <Loader2 className="mr-2 h-4 w-4 animate-spin" />
-                        Preparing Quiz...
-                      </>
-                    ) : (
-                      <>Start Quiz</>
-                    )}
-                  </Button>
-                </CardFooter>
-              </Card>
-            </div>
-            {/* Right Column: Stats */}
-            <div className="lg:col-span-1">
-              <Card className="glassmorphic shadow-2xl shadow-primary/10">
-                <CardHeader>
-                  <CardTitle>Your Progress</CardTitle>
-                  <CardDescription>Keep track of your stats.</CardDescription>
-                </CardHeader>
-                <CardContent className="space-y-6">
-                  <div className="flex items-center">
-                    <Flame className="w-5 h-5 text-primary mr-3"/>
-                    <span className="font-medium">Daily Streak</span>
-                    <span className="ml-auto font-bold text-lg">{streakData.currentStreak} Days</span>
-                  </div>
-                   <div className="flex items-center">
-                    <Target className="w-5 h-5 text-primary mr-3"/>
-                    <span className="font-medium">Overall Accuracy</span>
-                    <span className="ml-auto font-bold text-lg">{quizStats.accuracy}%</span>
-                  </div>
-                  <div>
-                    <Label className="text-sm font-medium mb-2 block">Weekly Goal</Label>
-                    <div className="flex items-center gap-3">
-                      <Progress value={(quizStats.totalAttempted / 10) * 100} className="w-full" />
-                      <span className="text-sm font-semibold">{quizStats.totalAttempted}/10</span>
-                    </div>
-                  </div>
-                </CardContent>
-              </Card>
-            </div>
-          </div>
-        );
-  };
-  
-  // Main render switch that calls the appropriate render function
-  const renderQuizContent = () => {
-    switch (quizState) {
-      case QuizState.LOADING:
-        return renderLoadingState();
-      case QuizState.ACTIVE:
-        return renderActiveState();
-      case QuizState.RESULTS:
-        return renderResultsState();
-      case QuizState.ERROR:
-        return renderErrorState();
-      case QuizState.CONFIG:
-      default:
-        return renderConfigState();
-    }
-  };
-  
-  // Results dialog for detailed question review
-  const ResultsDialog = () => {
-    if (!quizSession) return null;
-    
-    return (
-      <Dialog open={isResultsDialogOpen} onOpenChange={setIsResultsDialogOpen}>
-        <DialogContent className="max-w-4xl max-h-[80vh] overflow-hidden flex flex-col">
-          <DialogHeader>
-            <DialogTitle>Detailed Quiz Analysis</DialogTitle>
-          </DialogHeader>
-          <ScrollArea className="flex-1 pr-6 -mr-6">
-            <div className="space-y-6 pb-6">
-              {quizSession.questions.map((question: any, idx: number) => {
-                const answer = answers[idx];
-                const isAnswered = !!answer;
-                const isCorrect = answer?.correct;
-                
-                return (
-                  <Card key={idx} className={cn(
-                    "overflow-hidden border-l-4",
-                    isAnswered 
-                      ? isCorrect 
-                        ? "border-l-green-500" 
-                        : "border-l-red-500"
-                      : "border-l-yellow-500"
-                  )}>
-                    <CardHeader className="py-3 px-4">
-                      <div className="flex items-center justify-between">
-                        <Badge variant="outline">
-                          Question {idx + 1}
-                        </Badge>
-                        {isAnswered && (
-                          <Badge variant={isCorrect ? "outline" : "destructive"}>
-                            {isCorrect ? "Correct" : "Incorrect"}
-                          </Badge>
-                        )}
-                      </div>
-                    </CardHeader>
-                    <CardContent className="py-2 px-4">
-                      <p className="font-medium mb-3">{question.question}</p>
-                      
-                      <div className="space-y-2 mb-4">
-                        {question.options.map((option: { text: string; correct: boolean }, optIdx: number) => {
-                          let optionClass = "pl-3 border-l-2 py-1";
-                          
-                          if (answer?.selected === option.text) {
-                            optionClass += option.correct 
-                              ? " border-green-500" 
-                              : " border-red-500";
-                          } else if (option.correct) {
-                            optionClass += " border-green-500";
-                          } else {
-                            optionClass += " border-gray-200 dark:border-gray-700";
-                          }
-                          
-                          return (
-                            <div key={optIdx} className={optionClass}>
-                              {option.text}
-                              {option.correct && (
-                                <CheckCircle className="inline-block ml-2 h-4 w-4 text-green-500" />
-                              )}
-                            </div>
-                          );
-                        })}
-                      </div>
-                      
-                      <div className="text-sm text-muted-foreground mt-3 pt-3 border-t">
-                        <p><strong>Explanation:</strong> {question.explanation}</p>
-                      </div>
-                    </CardContent>
-                  </Card>
-                );
-              })}
-            </div>
-          </ScrollArea>
-        </DialogContent>
-      </Dialog>
-    );
-  };
 
   return (
     <div className="flex flex-col min-h-screen bg-gray-50 dark:bg-gray-900">
       <Header />
       <main className="flex-1 container mx-auto px-4 py-24 sm:py-32">
         <Link href="/dashboard" className="inline-flex items-center text-sm text-muted-foreground hover:text-primary transition-colors mb-8">
-          <ArrowLeft className="mr-2 h-4 w-4" />
-          Back to Dashboard
+            <ArrowLeft className="mr-2 h-4 w-4" />
+            Back to Dashboard
         </Link>
-        
         <div className="text-center mb-16">
-          <h1 className="font-headline text-4xl sm:text-5xl font-bold tracking-tighter">
+            <h1 className="font-headline text-4xl sm:text-5xl font-bold tracking-tighter">
             <span className="animate-gradient-anim bg-[length:200%_auto] bg-gradient-to-r from-primary via-accent to-pink-500 bg-clip-text text-transparent">
-              Daily Quiz
+                Daily Quiz
             </span>
-          </h1>
-          <p className="text-muted-foreground mt-4 max-w-2xl mx-auto text-lg">
-            Sharpen your knowledge with quick, adaptive quizzes tailored to your exam and progress.
-          </p>
+            </h1>
+            <p className="text-muted-foreground mt-4 max-w-2xl mx-auto text-lg">
+                Sharpen your knowledge with quick, adaptive quizzes tailored to your exam and progress.
+            </p>
         </div>
 
-        {renderQuizContent()}
-        <ResultsDialog />
->>>>>>> ac23c445
+        <div className="grid grid-cols-1 lg:grid-cols-3 gap-8 items-start">
+            {/* Left Column: Quiz Configuration */}
+            <div className="lg:col-span-2">
+                <Card className="glassmorphic shadow-2xl shadow-primary/10">
+                    <CardHeader>
+                        <CardTitle>Set Up Your Quiz</CardTitle>
+                        <CardDescription>Customize your quiz to focus on what you need.</CardDescription>
+                    </CardHeader>
+                    <CardContent className="grid grid-cols-1 md:grid-cols-2 gap-6">
+                        <div className="space-y-2">
+                            <Label htmlFor="subject">Subject</Label>
+                            <Select>
+                                <SelectTrigger id="subject">
+                                    <SelectValue placeholder="Select a subject" />
+                                </SelectTrigger>
+                                <SelectContent>
+                                    <SelectItem value="general-studies">General Studies (Polity, History, Geo)</SelectItem>
+                                    <SelectItem value="quantitative-aptitude">Quantitative Aptitude (CSAT)</SelectItem>
+                                    <SelectItem value="reasoning">Logical Reasoning & Data Interpretation</SelectItem>
+                                    <SelectItem value="english">English & Comprehension</SelectItem>
+                                    <SelectItem value="current-affairs">Current Affairs & GK</SelectItem>
+                                </SelectContent>
+                            </Select>
+                        </div>
+                        <div className="space-y-2">
+                            <Label htmlFor="num-questions">Number of Questions</Label>
+                            <Select>
+                                <SelectTrigger id="num-questions">
+                                    <SelectValue placeholder="Select number of questions" />
+                                </SelectTrigger>
+                                <SelectContent>
+                                    <SelectItem value="5">5</SelectItem>
+                                    <SelectItem value="10">10</SelectItem>
+                                    <SelectItem value="15">15</SelectItem>
+                                    <SelectItem value="20">20</SelectItem>
+                                </SelectContent>
+                            </Select>
+                        </div>
+                        <div className="space-y-2 md:col-span-2">
+                            <Label htmlFor="difficulty">Difficulty Level</Label>
+                            <Select>
+                                <SelectTrigger id="difficulty">
+                                    <SelectValue placeholder="Select a difficulty level" />
+                                </SelectTrigger>
+                                <SelectContent>
+                                    <SelectItem value="easy">Easy</SelectItem>
+                                    <SelectItem value="medium">Medium</SelectItem>
+                                    <SelectItem value="hard">Hard</SelectItem>
+                                    <SelectItem value="adaptive">Adaptive (AI)</SelectItem>
+                                </SelectContent>
+                            </Select>
+                        </div>
+                    </CardContent>
+                    <CardFooter>
+                        <Button size="lg" className="w-full md:w-auto" onClick={handleStartQuiz} disabled={isLoading}>
+                            {isLoading && <Loader2 className="animate-spin" />}
+                            {isLoading ? "Preparing Quiz..." : "Start Quiz"}
+                        </Button>
+                    </CardFooter>
+                </Card>
+            </div>
+            {/* Right Column: Stats */}
+            <div className="lg:col-span-1">
+                <Card className="glassmorphic shadow-2xl shadow-primary/10">
+                    <CardHeader>
+                        <CardTitle>Your Progress</CardTitle>
+                        <CardDescription>Keep track of your stats.</CardDescription>
+                    </CardHeader>
+                    <CardContent className="space-y-6">
+                        <div className="flex items-center">
+                            <Flame className="w-5 h-5 text-primary mr-3"/>
+                            <span className="font-medium">Daily Streak</span>
+                            <span className="ml-auto font-bold text-lg">5 Days</span>
+                        </div>
+                         <div className="flex items-center">
+                            <Target className="w-5 h-5 text-primary mr-3"/>
+                            <span className="font-medium">Overall Accuracy</span>
+                            <span className="ml-auto font-bold text-lg">82%</span>
+                        </div>
+                        <div>
+                            <Label className="text-sm font-medium mb-2 block">Weekly Goal</Label>
+                            <div className="flex items-center gap-3">
+                                <Progress value={70} className="w-full" />
+                                <span className="text-sm font-semibold">7/10</span>
+                            </div>
+                        </div>
+                    </CardContent>
+                </Card>
+            </div>
+        </div>
       </main>
       <Footer />
     </div>
